--- conflicted
+++ resolved
@@ -34,11 +34,7 @@
       {
         "trailingComma": "es5",
         "singleQuote": true,
-<<<<<<< HEAD
-        "printWidth": 120,
-=======
         "printWidth": 100,
->>>>>>> 28370c3a
         "tabWidth": 2,
         "semi": true,
         "endOfLine": "auto"
