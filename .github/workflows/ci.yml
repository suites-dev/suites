--- conflicted
+++ resolved
@@ -29,11 +29,6 @@
           path: '**/node_modules'
           key: ${{ runner.os }}-modules-${{ hashFiles('**/pnpm-lock.yaml') }}
 
-<<<<<<< HEAD
-      - name: Remove Vitest If Needed
-        if: ${{ matrix.node-version == '16.x'  }}
-        run: rm -rf packages/doubles/vitest
-
       - name: Install pnpm
         uses: pnpm/action-setup@v2
         with:
@@ -43,21 +38,8 @@
         run: pnpm install --frozen-lockfile
 
       - name: Build
-        if: ${{ matrix.node-version != '16.x' }}
         run: pnpm build
 
-      - name: Build
-        if: ${{ matrix.node-version == '16.x' }}
-        run: pnpm build --ignore @suites/doubles.vitest
-
-=======
-      - name: Yarn
-        run: yarn --frozen-lockfile
-
-      - name: Build
-        run: yarn build
-
->>>>>>> ad0251f8
   lint:
     name: Lint
     runs-on: ubuntu-latest
@@ -87,11 +69,7 @@
         run: pnpm lint
 
       - name: Validate Packages
-<<<<<<< HEAD
-        run: pnpm manypkg check
-=======
         run: npx @manypkg/cli check
->>>>>>> ad0251f8
 
   test:
     name: Test
