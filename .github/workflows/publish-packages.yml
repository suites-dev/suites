name: Publish Packages
env:
  CI: true

permissions:
  id-token: write
  contents: write

on:
  workflow_dispatch:
    inputs:
      dist_tag:
        description: 'Distribution Tag'
        type: choice
        options:
          - 'next'
          - 'latest'
          - 'rc'
          - 'dev'
          - 'alpha'
          - 'beta'
        required: true
        default: 'dev'
      release_branch:
        description: 'Release Branch'
        type: choice
        options:
          - 'next'
          - 'master'
        required: true
        default: 'next'
      strategy:
        description: 'Release Strategy'
        type: choice
        options:
          - 'from-git'
          - 'from-package'
        required: true
        default: 'from-package'

jobs:
  e2e:
    name: Build and Test
    runs-on: ubuntu-latest
    strategy:
      matrix:
        e2e-project: ['jest/nestjs', 'sinon/nestjs', 'vitest/nestjs', 'jest/inversify', 'sinon/inversify', 'vitest/inversify']
        node-version: [16.x, 18.x, 20.x, 22.x]
        exclude:
          - e2e-project: 'vitest/inversify'
            node-version: '16.x'
          - e2e-project: 'vitest/nestjs'
            node-version: '16.x'
    steps:
      - name: Checkout
        uses: actions/checkout@v4
        with:
          ref: ${{ inputs.release_branch }}

      - name: Remove Vitest If Needed
        if: ${{ matrix.node-version == '16.x' }}
        run: |
          rm -rf packages/doubles/vitest
          git config --global user.email "e2e@suites.dev"
          git config --global user.name "Suites CI"
          git add .
          git commit -am "remove vitest temp"

      - name: Setup Node ${{ matrix.node-version }}
        uses: actions/setup-node@v4
        with:
          node-version: ${{ matrix.node-version }}

      - name: Yarn
        run: yarn --frozen-lockfile

      - name: Run Verdaccio Docker
        run: |
          docker run -d --name verdaccio \
          -p 4873:4873 \
          -v ${{ github.workspace }}/e2e/config.yaml:/verdaccio/conf/config.yaml \
          verdaccio/verdaccio

      - name: Build
        run: yarn build

      - name: Setup Registry
        uses: actions/setup-node@v4
        with:
          node-version: ${{ matrix.node-version }}
          registry-url: http://localhost:4873
          scope: '@suites'
          always-auth: false

      - name: Install jq
        run: sudo apt-get install jq

      - name: Remove provenance from package.json files
        run: |
          find packages -name 'package.json' | while read filename; do
            jq 'del(.publishConfig.provenance)' "$filename" > temp.json && mv temp.json "$filename"
          done

      - name: Commit Change
        run: |
          git config --global user.email "e2e@suites.dev"
          git config --global user.name "Suites e2e"

      - name: Commit Provenance Change
        run: |
          git add .
          git commit -am "remove provenance"

      - name: Version Packages
        run: |
          lerna version --yes \
          --no-changelog \
<<<<<<< HEAD
          --allow-branch ${{ inputs.target_branch }} \
=======
          --allow-branch ${{ inputs.release_branch }} \
>>>>>>> 4fb141e4
          --no-git-tag-version \
          --no-push \
          --force-publish \
          --no-commit-hooks \
          --conventional-commits

      - name: Commit Packages Versions
        run: |
          git add .
          git commit -am "bump versions"

      - name: Publish Packages
        run: |
          yarn lerna publish from-package --yes \
          --no-git-tag-version \
          --no-push \
          --no-git-reset \
          --exact \
          --dist-tag e2e

      - name: Setup and Test
        run: |
          IFS='/' read -r library framework <<< "${{ matrix.e2e-project }}"
          echo "FRAMEWORK=$framework" >> $GITHUB_ENV
          echo "LIBRARY=$library" >> $GITHUB_ENV

      - name: Clean Source
        run: |
          rm -rf packages
          rm -rf node_modules
          rm yarn.lock
          rm package.json

      - name: Install Dependencies
        run: |
          cd "$PWD/e2e/$LIBRARY/$FRAMEWORK"
          npm install --no-cache --no-package-lock
          npm install --dev --no-package-lock @types/node@${{ matrix.node-version }}

      - name: Execute Test
        run: |
          cd "$PWD/e2e/$LIBRARY/$FRAMEWORK"
          npm test

  publish:
    name: Publish Packages
    needs: [e2e]
    runs-on: ubuntu-latest
    steps:
      - name: Checkout
        uses: actions/checkout@v4

      - name: Setup Registry
        uses: actions/setup-node@v4
        with:
          registry-url: https://registry.npmjs.org/
          scope: '@suites'
          always-auth: true

      - name: Yarn
        run: yarn --frozen-lockfile

      - name: Build
        run: npx lerna run build

      - name: Publish Packages
        run: npx lerna publish ${{ github.event.inputs.strategy }} --yes --dist-tag ${{ github.event.inputs.dist_tag }}
        env:
          NODE_AUTH_TOKEN: ${{ secrets.NPM_TOKEN }}<|MERGE_RESOLUTION|>--- conflicted
+++ resolved
@@ -115,11 +115,7 @@
         run: |
           lerna version --yes \
           --no-changelog \
-<<<<<<< HEAD
-          --allow-branch ${{ inputs.target_branch }} \
-=======
           --allow-branch ${{ inputs.release_branch }} \
->>>>>>> 4fb141e4
           --no-git-tag-version \
           --no-push \
           --force-publish \
