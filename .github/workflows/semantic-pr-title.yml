--- conflicted
+++ resolved
@@ -31,9 +31,6 @@
             sinon
             jest
             types
-<<<<<<< HEAD
-=======
             doubles(\.)?.jest
->>>>>>> 6e75624c
             *
           wip: true