name: Test & Coverage
on:
  push:
    branches:
      - master

permissions:
  id-token: write
  contents: read
  checks: write

jobs:
  test:
    name: Test
    runs-on: ubuntu-latest
    strategy:
      matrix:
        project: ['jest', 'sinon', 'core', 'adapters.nestjs', 'adapters.inversify']
    steps:
      - name: Checkout
        uses: actions/checkout@v4

      - name: Setup Node
        uses: actions/setup-node@v3
        with:
          node-version: '18.17.0'

      - uses: actions/cache@v2
        with:
          path: '**/node_modules'
          key: ${{ runner.os }}-modules-${{ hashFiles('**/yarn.lock') }}

      - name: Yarn
        run: yarn --frozen-lockfile

      - name: Create Coverage Directory
        run: mkdir -p ${{ github.workspace }}/coverage

      - name: Test
        run: yarn lerna exec yarn test --scope @suites/${{ matrix.project }}
        env:
          JEST_JUNIT_OUTPUT_NAME: ${{ matrix.project }}.xml
          JEST_JUNIT_OUTPUT_DIR: ${{ github.workspace }}/test-reports
          COVERAGE_DIR: ${{ github.workspace }}/coverage
          COVERAGE_FILE: coverage-${{ matrix.project }}.xml

      - name: Tests Results
        uses: dorny/test-reporter@v1
        if: always()
        with:
          reporter: 'jest-junit'
          name: Tests Results (${{ matrix.project }})
          path: ${{ github.workspace }}/test-reports/${{ matrix.project }}.xml
          fail-on-error: false

      - name: Build
        run: yarn build

      - name: Upload Report to Codecov
        uses: codecov/codecov-action@v3
        with:
          name: codecov-umbrella
<<<<<<< HEAD
          flags: jest,sinon,adapters.nestjs,adapters.inversify,adapters.tsyringe,core
=======
          flags: ${{ matrix.project }}
>>>>>>> b75e61cf
          token: ${{ secrets.CODECOV_TOKEN }}
          fail_ci_if_error: true
          files: ${{ github.workspace }}/coverage/coverage-${{ matrix.project }}.xml
          verbose: true<|MERGE_RESOLUTION|>--- conflicted
+++ resolved
@@ -60,11 +60,7 @@
         uses: codecov/codecov-action@v3
         with:
           name: codecov-umbrella
-<<<<<<< HEAD
-          flags: jest,sinon,adapters.nestjs,adapters.inversify,adapters.tsyringe,core
-=======
           flags: ${{ matrix.project }}
->>>>>>> b75e61cf
           token: ${{ secrets.CODECOV_TOKEN }}
           fail_ci_if_error: true
           files: ${{ github.workspace }}/coverage/coverage-${{ matrix.project }}.xml
