{
  "name": "automock-e2e",
  "private": true,
  "version": "0.0.0",
  "dependencies": {
    "@automock/common": "*",
    "@automock/core": "*",
    "@automock/adapters.nestjs": "*",
    "@automock/adapters.tsed": "*",
    "@automock/types": "*",
    "@types/node": "^16.18.34",
    "ts-node": "^10.9.1",
    "typescript": "^4.1.6"
  },
  "scripts": {
    "test": "npm run test -ws"
  },
  "workspaces": [
    "jest",
    "jest/*",
    "sinon",
    "sinon/*"
<<<<<<< HEAD
  ],
  "devDependencies": {}
=======
  ]
>>>>>>> 0576ae55
}<|MERGE_RESOLUTION|>--- conflicted
+++ resolved
@@ -20,10 +20,6 @@
     "jest/*",
     "sinon",
     "sinon/*"
-<<<<<<< HEAD
   ],
   "devDependencies": {}
-=======
-  ]
->>>>>>> 0576ae55
 }