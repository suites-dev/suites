--- conflicted
+++ resolved
@@ -8,10 +8,6 @@
     "sourceMap": false,
     "incremental": false,
     "moduleResolution": "node",
-<<<<<<< HEAD
-    "types": ["mocha", "node", "jest"],
-    "lib": ["es6", "es2015.reflect"]
-=======
     "types": [
       "node",
       "jest"
@@ -20,6 +16,5 @@
       "es6",
       "es2015.reflect"
     ]
->>>>>>> 3f0e33ff
   }
 }