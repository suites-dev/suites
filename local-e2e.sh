#!/bin/bash

# Function to show a loading spinner
show_spinner() {
  local pid=$1
  local delay=0.1
  local spinstr='|/-\'
  while [ "$(ps a | awk '{print $1}' | grep $pid)" ]; do
    local temp=${spinstr#?}
    printf " [%c]  " "$spinstr"
    local spinstr=$temp${spinstr%"$temp"}
    sleep $delay
    printf "\b\b\b\b\b\b"
  done
  printf "    \b\b\b\b"
}

# Function to execute a command with a spinner, an emoji, and a message
execute_with_emoji() {
  local emoji=$1
  local message=$2
  shift 2
  echo -n "$emoji $message"
  ("$@" > /dev/null 2>&1) &
  show_spinner $!
  echo -e " ✅"
}

# Function to setup and test for a specific framework and library
setup_and_test() {
  framework=$1
  library=$2

  execute_with_emoji "🧰" "\e[1mSetting up $framework with $library\e[0m" cp -r "$PWD/e2e/tarballs" "$PWD/e2e/$framework/$library"
  printf "\n"
  execute_with_emoji "💻" "Installing dependencies for $framework with $library" rm -rf "$PWD/e2e/$framework/$library/node_modules"
  echo "📦 Installing dependencies for $framework with $library"
  npm install --registry http://localhost:4873 --prefix "$PWD/e2e/$framework/$library" --no-cache --no-package-lock
  execute_with_emoji "🏁" "Running tests for $framework with $library"

  npm test --prefix "$PWD/e2e/$framework/$library"

  printf "\n\n"
}

<<<<<<< HEAD
#docker kill verdaccio
#docker rm verdaccio
#
#docker run -d --name verdaccio \
#-p 4873:4873 \
#-v "$PWD/e2e/config.yaml:/verdaccio/conf/config.yaml" \
#verdaccio/verdaccio
#
#sleep 3
#
## Clean up and build
#execute_with_emoji "🧪" "Cleaning up" yarn lerna exec rimraf dist && rm -rf packages/types/index.d.ts
#echo "🚧" "Building"
#yarn build
#
#npm config set registry http://localhost:4873
#
#yarn lerna publish from-package --yes \
#  --no-git-tag-version \
#  --no-push \
#  --registry http://localhost:4873 \
#  --no-changelog \
#  --no-commit-hooks \
#  --no-git-reset \
#  --exact \
#  --force-publish \
#  --dist-tag e2e
=======
docker kill verdaccio
docker rm verdaccio

docker run -d --name verdaccio \
-p 4873:4873 \
-v "$PWD/e2e/config.yaml:/verdaccio/conf/config.yaml" \
verdaccio/verdaccio

sleep 3

# Clean up and build
execute_with_emoji "🧪" "Cleaning up" yarn lerna exec rimraf dist && rm -rf packages/types/index.d.ts
echo "🚧" "Building"
yarn build

npm config set registry http://localhost:4873

yarn lerna publish from-package --yes \
  --no-git-tag-version \
  --no-push \
  --registry http://localhost:4873 \
  --no-changelog \
  --no-commit-hooks \
  --no-git-reset \
  --exact \
  --force-publish \
  --dist-tag e2e

>>>>>>> 4d775dec
# Test Matrix
setup_and_test sinon nestjs
setup_and_test sinon inversify
setup_and_test jest nestjs
setup_and_test jest inversify
<<<<<<< HEAD
setup_and_test vitest nestjs
setup_and_test vitest inversify
=======
>>>>>>> 4d775dec

echo -e "🎉 Testing complete!"<|MERGE_RESOLUTION|>--- conflicted
+++ resolved
@@ -43,35 +43,6 @@
   printf "\n\n"
 }
 
-<<<<<<< HEAD
-#docker kill verdaccio
-#docker rm verdaccio
-#
-#docker run -d --name verdaccio \
-#-p 4873:4873 \
-#-v "$PWD/e2e/config.yaml:/verdaccio/conf/config.yaml" \
-#verdaccio/verdaccio
-#
-#sleep 3
-#
-## Clean up and build
-#execute_with_emoji "🧪" "Cleaning up" yarn lerna exec rimraf dist && rm -rf packages/types/index.d.ts
-#echo "🚧" "Building"
-#yarn build
-#
-#npm config set registry http://localhost:4873
-#
-#yarn lerna publish from-package --yes \
-#  --no-git-tag-version \
-#  --no-push \
-#  --registry http://localhost:4873 \
-#  --no-changelog \
-#  --no-commit-hooks \
-#  --no-git-reset \
-#  --exact \
-#  --force-publish \
-#  --dist-tag e2e
-=======
 docker kill verdaccio
 docker rm verdaccio
 
@@ -100,16 +71,12 @@
   --force-publish \
   --dist-tag e2e
 
->>>>>>> 4d775dec
 # Test Matrix
 setup_and_test sinon nestjs
 setup_and_test sinon inversify
 setup_and_test jest nestjs
 setup_and_test jest inversify
-<<<<<<< HEAD
 setup_and_test vitest nestjs
 setup_and_test vitest inversify
-=======
->>>>>>> 4d775dec
 
 echo -e "🎉 Testing complete!"