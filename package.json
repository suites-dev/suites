{
  "name": "suites-monorepo",
  "version": "0.0.0",
  "private": true,
  "homepage": "https://suites.dev",
  "bugs": {
    "url": "https://github.com/suites-dev/suites.git"
  },
  "repository": {
    "type": "git",
    "url": "https://github.com/suites-dev/suites.git"
  },
  "license": "MIT",
  "contributors": [
    {
      "name": "Omer Morad",
      "email": "omer.moradd@gmail.com"
    }
  ],

  "scripts": {
    "build": "pnpm lerna run build",
    "lint": "pnpm lerna run lint --parallel",
    "prepare": "husky",
    "test": "pnpm lerna exec pnpm test",
    "e2e": "sh local-e2e.sh"
  },
  "lint-staged": {
    "*.ts": [
      "eslint --ext .ts --fix"
    ]
  },
  "jest-junit": {
    "ancestorSeparator": " › ",
    "classNameTemplate": "{classname}",
    "outputDirectory": "test-reports",
    "suiteNameTemplate": "{filepath}",
    "titleTemplate": "{title}",
    "uniqueOutputName": "true"
  },
<<<<<<< HEAD
  "packageManager": "pnpm@8.15.0",
  "dependencies": {
    "@babel/traverse": "7.23.2",
    "@manypkg/cli": "^0.21.4",
    "@nestjs/common": "^10.3.9",
=======
  "packageManager": "yarn@1.22.1",
  "engines": {
    "node": ">= 20"
  },
  "resolutions": {
    "ajv": "^6.12.6",
    "eslint": "9.8.0",
    "@eslint/js": "9.8.0"
  },
  "devDependencies": {
    "@babel/traverse": "7.28.3",
    "@nestjs/common": "^10.4.20",
>>>>>>> ad0251f8
    "@types/jest": "29.5.12",
    "@types/node": "^20.19.11",
    "@types/sinon": "^10.0.20",
    "@typescript-eslint/eslint-plugin": "^7.18.0",
    "@typescript-eslint/parser": "^7.18.0",
    "axios": "1.8.2",
    "braces": "3.0.3",
    "eslint": "9.8.0",
    "follow-redirects": "1.15.11",
    "husky": "^8.0.3",
    "inversify": "6.0.1",
    "jest": "^29.7.0",
    "jest-environment-node": "29.1.0",
    "jest-junit": "^16.0.0",
    "lerna": "^7.4.2",
    "lint-staged": "^16.1.5",
    "madge": "^7.0.0",
    "prettier": "^3.6.2",
    "reflect-metadata": "0.2.2",
    "rimraf": "^5.0.10",
    "rxjs": "^7.8.2",
    "sinon": "^16.1.3",
    "tar": "6.2.1",
    "ts-jest": "^29.4.1",
    "ts-node": "^10.9.1",
    "typescript": "~5.2.2"
  }
}<|MERGE_RESOLUTION|>--- conflicted
+++ resolved
@@ -38,14 +38,7 @@
     "titleTemplate": "{title}",
     "uniqueOutputName": "true"
   },
-<<<<<<< HEAD
   "packageManager": "pnpm@8.15.0",
-  "dependencies": {
-    "@babel/traverse": "7.23.2",
-    "@manypkg/cli": "^0.21.4",
-    "@nestjs/common": "^10.3.9",
-=======
-  "packageManager": "yarn@1.22.1",
   "engines": {
     "node": ">= 20"
   },
@@ -57,7 +50,6 @@
   "devDependencies": {
     "@babel/traverse": "7.28.3",
     "@nestjs/common": "^10.4.20",
->>>>>>> ad0251f8
     "@types/jest": "29.5.12",
     "@types/node": "^20.19.11",
     "@types/sinon": "^10.0.20",
