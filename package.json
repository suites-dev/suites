--- conflicted
+++ resolved
@@ -84,19 +84,7 @@
   "resolutions": {
     "reflect-metadata": "^0.1.13"
   },
-<<<<<<< HEAD
   "engines": {
     "node": "^16.10.0 || ^18.12.0 || >=20.0.0"
   }
-=======
-  "jest-junit": {
-    "outputDirectory": "test-reports",
-    "ancestorSeparator": " › ",
-    "uniqueOutputName": "true",
-    "suiteNameTemplate": "{filepath}",
-    "classNameTemplate": "{classname}",
-    "titleTemplate": "{title}"
-  },
-  "packageManager": "yarn@1.22.1"
->>>>>>> 63a758d4
 }