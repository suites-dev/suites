--- conflicted
+++ resolved
@@ -81,30 +81,8 @@
     "ts-node": "^10.9.1",
     "typescript": "~5.2.2"
   },
-<<<<<<< HEAD
   "engines": {
     "node": "^16.10.0 || ^18.12.0 || >=20.0.0"
-  }
-=======
-  "workspaces": [
-    "packages/*",
-    "packages/di/*",
-    "packages/doubles/*",
-    "packages/types/*"
-  ],
-  "lint-staged": {
-    "*.ts": [
-      "eslint --ext .ts --fix"
-    ]
-  },
-  "jest-junit": {
-    "outputDirectory": "test-reports",
-    "ancestorSeparator": " › ",
-    "uniqueOutputName": "true",
-    "suiteNameTemplate": "{filepath}",
-    "classNameTemplate": "{classname}",
-    "titleTemplate": "{title}"
   },
   "packageManager": "yarn@1.22.1"
->>>>>>> 4fb141e4
 }