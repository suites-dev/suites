{
  "name": "suites-monorepo",
  "version": "0.0.0",
  "private": true,
  "homepage": "https://suites.dev",
  "bugs": {
    "url": "https://github.com/suites-dev/suites.git"
  },
  "repository": {
    "type": "git",
    "url": "https://github.com/suites-dev/suites.git"
  },
  "license": "MIT",
  "contributors": [
    {
      "name": "Omer Morad",
      "email": "omer.moradd@gmail.com"
    }
  ],
  "workspaces": [
    "packages/*",
    "packages/di/*",
    "packages/doubles/*",
    "packages/types/*"
  ],
  "scripts": {
    "build": "yarn lerna run build",
    "lint": "yarn lerna run lint --parallel",
    "prepare": "husky",
<<<<<<< HEAD
    "test": "yarn lerna exec yarn test",
    "e2e": "sh local-e2e.sh"
=======
    "test": "yarn lerna exec yarn test"
>>>>>>> e26f3968
  },
  "lint-staged": {
    "*.ts": [
      "eslint --ext .ts --fix"
    ]
  },
  "jest-junit": {
    "ancestorSeparator": " › ",
    "classNameTemplate": "{classname}",
    "outputDirectory": "test-reports",
    "suiteNameTemplate": "{filepath}",
    "titleTemplate": "{title}",
    "uniqueOutputName": "true"
  },
  "engines": {
    "node": "^16.10.0 || ^18.12.0 || >=20.0.0"
  },
  "packageManager": "yarn@1.22.1",
  "dependencies": {
    "@babel/traverse": "7.23.2",
    "@manypkg/cli": "^0.21.4",
    "@nestjs/common": "^10.3.9",
    "@types/jest": "29.5.12",
    "@types/node": "^20.12.12",
    "@types/sinon": "^10.0.19",
    "@typescript-eslint/eslint-plugin": "^6.7.5",
    "@typescript-eslint/parser": "^6.7.5",
    "axios": "1.6.4",
    "braces": "3.0.3",
    "eslint": "^8.57.0",
    "eslint-config-prettier": "^9.0.0",
    "eslint-import-resolver-typescript": "^3.6.1",
    "eslint-plugin-import": "^2.29.1",
    "eslint-plugin-prettier": "^5.0.1",
    "follow-redirects": "1.15.6",
    "husky": "^8.0.3",
    "ip": "1.1.9",
    "jest": "^29.7.0",
    "jest-environment-node": "29.1.0",
    "jest-junit": "^16.0.0",
    "lerna": "^7.3.1",
    "lint-staged": "^14.0.1",
    "madge": "^7.0.0",
    "micromatch": "4.0.6",
    "prettier": "^3.2.5",
    "reflect-metadata": "<1.0.0",
    "rimraf": "^5.0.5",
    "rxjs": "^7.8.1",
    "sinon": "^16.1.0",
    "tar": "6.2.1",
    "ts-jest": "^29.1.3",
    "ts-node": "^10.9.1",
    "typescript": "~5.2.2"
<<<<<<< HEAD
=======
  },
  "resolutions": {
    "reflect-metadata": "^0.1.13"
  },
  "engines": {
    "node": "^16.10.0 || ^18.12.0 || >=20.0.0"
>>>>>>> e26f3968
  }
}<|MERGE_RESOLUTION|>--- conflicted
+++ resolved
@@ -27,12 +27,8 @@
     "build": "yarn lerna run build",
     "lint": "yarn lerna run lint --parallel",
     "prepare": "husky",
-<<<<<<< HEAD
     "test": "yarn lerna exec yarn test",
     "e2e": "sh local-e2e.sh"
-=======
-    "test": "yarn lerna exec yarn test"
->>>>>>> e26f3968
   },
   "lint-staged": {
     "*.ts": [
@@ -46,9 +42,6 @@
     "suiteNameTemplate": "{filepath}",
     "titleTemplate": "{title}",
     "uniqueOutputName": "true"
-  },
-  "engines": {
-    "node": "^16.10.0 || ^18.12.0 || >=20.0.0"
   },
   "packageManager": "yarn@1.22.1",
   "dependencies": {
@@ -86,14 +79,11 @@
     "ts-jest": "^29.1.3",
     "ts-node": "^10.9.1",
     "typescript": "~5.2.2"
-<<<<<<< HEAD
-=======
   },
   "resolutions": {
     "reflect-metadata": "^0.1.13"
   },
   "engines": {
     "node": "^16.10.0 || ^18.12.0 || >=20.0.0"
->>>>>>> e26f3968
   }
 }