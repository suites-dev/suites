--- conflicted
+++ resolved
@@ -20,13 +20,8 @@
     "prebuild": "rimraf dist",
     "build": "tsc -p tsconfig.build.json",
     "watch": "tsc -p tsconfig.build.json --watch",
-<<<<<<< HEAD
-    "test": "npm run lint && jest --config jest.config.json --runInBand --verbose",
-    "test:ci": "npm run lint && jest --config jest.config.json --runInBand --coverage --collectCoverage=true --reporters=jest-junit",
-=======
     "test": "jest --verbose --collectCoverage=false",
     "test:ci": "jest --coverage --collectCoverage=true",
->>>>>>> 28370c3a
     "lint": "eslint 'src/**/*.ts'",
     "lint:fix": "eslint 'src/**/*.ts' --fix"
   },
