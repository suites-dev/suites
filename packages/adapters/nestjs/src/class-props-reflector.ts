<<<<<<< HEAD
import {
  ClassInjectable,
  InjectableReflectedType,
  UndefinedDependencyError,
} from '@suites/common';
=======
import { ClassInjectable, InjectableReflectedType, UndefinedDependencyError } from '@suites/common';
>>>>>>> 40df1c73
import { Type } from '@suites/types';
import { PROPERTY_DEPS_METADATA } from '@nestjs/common/constants';
import { MetadataReflector, ReflectedProperty } from './types';
import { PropertyReflectionStrategy } from './property-reflection-strategies.static';

export type ClassPropsReflector = ReturnType<typeof ClassPropsReflector>;

export function ClassPropsReflector(
  reflector: MetadataReflector,
  reflectionStrategies: ReadonlyArray<PropertyReflectionStrategy>
) {
  function reflectInjectables(targetClass: Type): ClassInjectable[] {
    const classProperties = reflectProperties(targetClass);
    const classInstance = Object.create(targetClass.prototype);

    return classProperties.map(({ key, type: reflectedValue }) => {
      const reflectedType = reflector.getMetadata(
        'design:type',
        classInstance,
        key
      ) as InjectableReflectedType;

      if (!reflectedType && !reflectedValue) {
        throw new UndefinedDependencyError(`Automock encountered an error while attempting to detect a token or type for the dependency for property '${key}' in the class '${targetClass.name}'.
This issue is commonly caused by either improper decoration of the property or a problem during the reflection of the parameter type.
In some cases, this error may arise due to circular dependencies. If this is the case, please ensure that the circular dependency
is resolved, or consider using 'forwardRef()' to address it.`);
      }

      for (const strategy of reflectionStrategies) {
        if (strategy.condition(reflectedType, reflectedValue)) {
          const result = strategy.exec(reflectedType, reflectedValue);
          return { ...result, type: 'PROPERTY', property: { key } } as ClassInjectable;
        }
      }

      return {
        type: 'PROPERTY',
        identifier: reflectedValue as Type,
        value: reflectedValue as Type,
        property: { key },
      } as ClassInjectable;
    });
  }

  function reflectProperties(targetClass: Type): ReflectedProperty[] {
    return reflector.getMetadata(PROPERTY_DEPS_METADATA, targetClass) || [];
  }

  return { reflectInjectables };
}<|MERGE_RESOLUTION|>--- conflicted
+++ resolved
@@ -1,12 +1,4 @@
-<<<<<<< HEAD
-import {
-  ClassInjectable,
-  InjectableReflectedType,
-  UndefinedDependencyError,
-} from '@suites/common';
-=======
 import { ClassInjectable, InjectableReflectedType, UndefinedDependencyError } from '@suites/common';
->>>>>>> 40df1c73
 import { Type } from '@suites/types';
 import { PROPERTY_DEPS_METADATA } from '@nestjs/common/constants';
 import { MetadataReflector, ReflectedProperty } from './types';
