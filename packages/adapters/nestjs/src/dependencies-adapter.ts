import { Type } from '@suites/types';
<<<<<<< HEAD
import {
  AutomockDependenciesAdapter,
  ClassInjectable,
  InjectablesRegistry,
} from '@suites/common';
=======
import { AutomockDependenciesAdapter, ClassInjectable, InjectablesRegistry } from '@suites/common';
>>>>>>> 40df1c73
import { ClassPropsReflector } from './class-props-reflector';
import { ClassCtorReflector } from './class-ctor-reflector';

export function DependenciesAdapter(
  classPropsReflector: ClassPropsReflector,
  classCtorReflector: ClassCtorReflector
): AutomockDependenciesAdapter {
  function inspect(targetClass: Type): InjectablesRegistry {
    const ctorInjectables = classCtorReflector.reflectInjectables(targetClass);
    const propsInjectables = classPropsReflector.reflectInjectables(targetClass);
    const allInjectables = [...ctorInjectables, ...propsInjectables];

    return {
      resolve(identifier: Type | string): ClassInjectable | undefined {
        return allInjectables.find(({ identifier: typeOrToken }) => typeOrToken === identifier);
      },
      list(): ClassInjectable[] {
        return allInjectables;
      },
    };
  }

  return { inspect };
}<|MERGE_RESOLUTION|>--- conflicted
+++ resolved
@@ -1,13 +1,5 @@
 import { Type } from '@suites/types';
-<<<<<<< HEAD
-import {
-  AutomockDependenciesAdapter,
-  ClassInjectable,
-  InjectablesRegistry,
-} from '@suites/common';
-=======
 import { AutomockDependenciesAdapter, ClassInjectable, InjectablesRegistry } from '@suites/common';
->>>>>>> 40df1c73
 import { ClassPropsReflector } from './class-props-reflector';
 import { ClassCtorReflector } from './class-ctor-reflector';
 
