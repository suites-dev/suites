--- conflicted
+++ resolved
@@ -26,12 +26,8 @@
   "scripts": {
     "prebuild": "yarn rimraf dist",
     "build": "yarn tsc -p tsconfig.build.json",
-<<<<<<< HEAD
     "watch": "yarn tsc -p tsconfig.build.json --watch",
-    "test": "yarn jest",
-=======
     "test": "jest --passWithNoTests",
->>>>>>> b75e61cf
     "lint": "yarn eslint '{src,test}/**/*.ts'"
   },
   "files": [
