--- conflicted
+++ resolved
@@ -36,16 +36,7 @@
   ],
   "dependencies": {
     "@suites/types.common": "^3.0.0",
-<<<<<<< HEAD
-    "@suites/types.di": "^3.0.0",
-    "@suites/types.doubles": "^3.0.0",
-    "lodash.isequal": "^4.5.0"
-  },
-  "devDependencies": {
-    "@types/lodash.isequal": "^4.5.6"
-=======
     "@suites/types.di": "^3.0.0"
->>>>>>> ad0251f8
   },
   "devDependencies": {},
   "publishConfig": {
