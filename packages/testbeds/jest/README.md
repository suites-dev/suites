<p align="center">
  <img width="200" src="https://raw.githubusercontent.com/omermorad/automock/master/logo.png" alt="Logo" />
</p>

<h1 align="center">Automock</h1>

<p align="center">
<strong>Automock simplifies the process of writing unit tests by automatically creating mock objects for<br>class dependencies,
allowing you to focus on writing test cases instead of mock setup.</strong>
</p>

<<<<<<< HEAD
### :books: [Documentation](https://automock.dev/docs/introduction/intro/) | :book: [API Reference](https://automock.dev/api-reference/category/api-reference/)

Specially designed for Inversion of Control (IoC) and Dependency Injection (DI) scenarios, Automock seamlessly
integrates automatic mocking into various DI and testing frameworks. Automock's adaptability ensures a seamless and
effective testing experience, empowers you to isolate and test individual components with ease, enhancing the efficiency
and reliability of your unit testing journey.

## :package: Installation

To fully integrate Automock into your testing and dependency injection (DI) frameworks, **you'll need to install two
packages: `@automock/jest`, and the corresponding DI framework adapter.**

Install the Sinon package
=======
### [↗️ Documentation](https://automock.dev/docs) &nbsp;&nbsp; [↗️ API Reference](https://automock.dev/api-reference)

Specially designed for Inversion of Control and Dependency Injection scenarios, Automock seamlessly
integrates automatic mocking into various DI and testing frameworks. Automock's adaptability ensures a seamless and
effective testing experience empowers you to isolate and test individual components with ease, enhancing efficiency
and reliability of your unit testing journey.

## Automock's Core Capabilities
🚀 **Zero-Setup Mocking** - Dive straight into testing without the hassle. Automatically generate mock
objects, eliminate manual setup, and reduce boilerplate code.

🔍 **Type-Safe Mocks** - Leverage TypeScript's power with mocks that retain the same type information as real objects.
Write tests with confidence, knowing that type mismatches will be caught.

🔄 **Consistent Test Architecture** - Achieve a uniform approach to unit testing.
Your tests will follow a consistent syntax and structure, making them easier to read and maintain.

📈 **Optimized Performance** - Lightning-fast execution for all your unit tests. Automock's lightweight design
ensures that your tests run smoothly and efficiently.

🌐 **Community & Support** - Join a growing community of developers. Benefit from regular updates, comprehensive
documentation, and responsive support to ensure you get the most out of Automock.

## :package: Installation

To fully integrate Automock into your testing and dependency injection framework, **you'll need to install two
packages: `@automock/jest`, and the corresponding DI framework adapter.**

1. Install Automock's Jest package:
```bash
$ npm i -D @automock/jest
````

2. And for your DI framework, install the appropriate Automock adapter:

|   DI Framework Adapter                                 |   Sinon (`@automock/sinon`)                   |
|--------------------------------------------------------|-----------------------------------------------|
|   NestJS Adapter (`@automock/adapters.nestjs`)         | :white_check_mark:                            |
|   Inversify Adapter (`@automock/adapters.inversify`)   | :white_check_mark: (Beta)                     |

No further configuration is required.

## :arrows_counterclockwise: Migrating from v1.x to v2.0

Upgrading to Automock v2.0 brings a host of improvements designed to enhance your testing experience.
The NestJS adapter came pre-bundled in v1.x. In v2.0, you'll need to install it manually:
>>>>>>> 3f0e33ff

```bash
$ npm i -D @automock/adapters.nestjs
```

<<<<<<< HEAD
And for your DI framework, install the appropriate Automock adapter:

| DI Framework Adapter                               | Sinon (`@automock/sinon`) |
| -------------------------------------------------- | ------------------------- |
| NestJS Adapter (`@automock/adapters.nestjs`)       | :white_check_mark:        |
| Inversify Adapter (`@automock/adapters.inversify`) | :white_check_mark: (Beta) |
| Ts.ED Adapter (`@automock/adapters.tsed`)          | Soon                      |
| TypeDI Adapter (`@automock/adapters.typedi`)       | Soon                      |

## :bulb: Quick Example

Take a look at the following example (using Jest, but the same applies for Sinon), Automock streamlines the test
creation process by automating the creation of mock objects and stubs, reducing boilerplate code and eliminating the
manual setup effort.

=======
> For a detailed list of changes, it's recommended reading Automock's [v2.0 Release Notes](https://github.com/automock/automock/releases/tag/v2.0.0).

That's about it. :smile_cat:

<p align="right"><a href="https://automock.dev/docs/migrating">↗️ Migration guide</a></p>

## :computer: Quick Example

Take a look at the following example (using Jest, but the same applies for Sinon):

>>>>>>> 3f0e33ff
```typescript
class Database {
  getUsers(): Promise<User[]> { ... }
}

class UserService {
  constructor(private database: Database) {}

  async getAllUsers(): Promise<User[]> {
    return this.database.getUsers();
  }
}
```

```typescript
import { TestBed } from '@automock/jest';

describe('User Service Unit Spec', () => {
  let userService: UserService;
  let database: jest.Mocked<Database>;

  beforeAll(() => {
    const { unit, unitRef } = TestBed.create(UserService).compile();
    userService = unit;
    database = unitRef.get(Database);
  });

  test('should return users from the database', async () => {
<<<<<<< HEAD
    const mockUsers: User[] = [
      { id: 1, name: 'John' },
      { id: 2, name: 'Jane' },
    ];
=======
    const mockUsers: User[] = [{ id: 1, name: 'John' }, { id: 2, name: 'Jane' }];
>>>>>>> 3f0e33ff
    database.getUsers.mockResolvedValue(mockUsers);

    const users = await userService.getAllUsers();

    expect(database.getUsers).toHaveBeenCalled();
    expect(users).toEqual(mockUsers);
  });
});
```

In this example, Automock simplifies the creation of mock objects and stubs for the `Database` dependency. By utilizing
the `TestBed`, you can create an instance of the `UserService` class with automatically generated mock objects for its
dependencies.
<<<<<<< HEAD

During the test, you can directly access the automatically created mock object for the `Database` dependency (database).
By stubbing the `getUsers()` method of the database mock object, you can define its behavior and ensure it resolves with
a specific set of mock users.
=======

During the test, you can directly access the automatically created mock object for the `Database` dependency (database).
By stubbing the `getUsers()` method of the database mock object, you can define its behavior and ensure it resolves with
a specific set of mock users.

<p align="right"><a href="https://automock.dev/docs/getting-started/examples">↗️ For a full Step-by-Step example</a></p>
>>>>>>> 3f0e33ff

## :scroll: License

Distributed under the MIT License. See `LICENSE` for more information.<|MERGE_RESOLUTION|>--- conflicted
+++ resolved
@@ -9,21 +9,6 @@
 allowing you to focus on writing test cases instead of mock setup.</strong>
 </p>
 
-<<<<<<< HEAD
-### :books: [Documentation](https://automock.dev/docs/introduction/intro/) | :book: [API Reference](https://automock.dev/api-reference/category/api-reference/)
-
-Specially designed for Inversion of Control (IoC) and Dependency Injection (DI) scenarios, Automock seamlessly
-integrates automatic mocking into various DI and testing frameworks. Automock's adaptability ensures a seamless and
-effective testing experience, empowers you to isolate and test individual components with ease, enhancing the efficiency
-and reliability of your unit testing journey.
-
-## :package: Installation
-
-To fully integrate Automock into your testing and dependency injection (DI) frameworks, **you'll need to install two
-packages: `@automock/jest`, and the corresponding DI framework adapter.**
-
-Install the Sinon package
-=======
 ### [↗️ Documentation](https://automock.dev/docs) &nbsp;&nbsp; [↗️ API Reference](https://automock.dev/api-reference)
 
 Specially designed for Inversion of Control and Dependency Injection scenarios, Automock seamlessly
@@ -70,29 +55,11 @@
 
 Upgrading to Automock v2.0 brings a host of improvements designed to enhance your testing experience.
 The NestJS adapter came pre-bundled in v1.x. In v2.0, you'll need to install it manually:
->>>>>>> 3f0e33ff
 
 ```bash
 $ npm i -D @automock/adapters.nestjs
 ```
 
-<<<<<<< HEAD
-And for your DI framework, install the appropriate Automock adapter:
-
-| DI Framework Adapter                               | Sinon (`@automock/sinon`) |
-| -------------------------------------------------- | ------------------------- |
-| NestJS Adapter (`@automock/adapters.nestjs`)       | :white_check_mark:        |
-| Inversify Adapter (`@automock/adapters.inversify`) | :white_check_mark: (Beta) |
-| Ts.ED Adapter (`@automock/adapters.tsed`)          | Soon                      |
-| TypeDI Adapter (`@automock/adapters.typedi`)       | Soon                      |
-
-## :bulb: Quick Example
-
-Take a look at the following example (using Jest, but the same applies for Sinon), Automock streamlines the test
-creation process by automating the creation of mock objects and stubs, reducing boilerplate code and eliminating the
-manual setup effort.
-
-=======
 > For a detailed list of changes, it's recommended reading Automock's [v2.0 Release Notes](https://github.com/automock/automock/releases/tag/v2.0.0).
 
 That's about it. :smile_cat:
@@ -103,7 +70,6 @@
 
 Take a look at the following example (using Jest, but the same applies for Sinon):
 
->>>>>>> 3f0e33ff
 ```typescript
 class Database {
   getUsers(): Promise<User[]> { ... }
@@ -132,14 +98,7 @@
   });
 
   test('should return users from the database', async () => {
-<<<<<<< HEAD
-    const mockUsers: User[] = [
-      { id: 1, name: 'John' },
-      { id: 2, name: 'Jane' },
-    ];
-=======
     const mockUsers: User[] = [{ id: 1, name: 'John' }, { id: 2, name: 'Jane' }];
->>>>>>> 3f0e33ff
     database.getUsers.mockResolvedValue(mockUsers);
 
     const users = await userService.getAllUsers();
@@ -153,19 +112,12 @@
 In this example, Automock simplifies the creation of mock objects and stubs for the `Database` dependency. By utilizing
 the `TestBed`, you can create an instance of the `UserService` class with automatically generated mock objects for its
 dependencies.
-<<<<<<< HEAD
-
-During the test, you can directly access the automatically created mock object for the `Database` dependency (database).
-By stubbing the `getUsers()` method of the database mock object, you can define its behavior and ensure it resolves with
-a specific set of mock users.
-=======
 
 During the test, you can directly access the automatically created mock object for the `Database` dependency (database).
 By stubbing the `getUsers()` method of the database mock object, you can define its behavior and ensure it resolves with
 a specific set of mock users.
 
 <p align="right"><a href="https://automock.dev/docs/getting-started/examples">↗️ For a full Step-by-Step example</a></p>
->>>>>>> 3f0e33ff
 
 ## :scroll: License
 
