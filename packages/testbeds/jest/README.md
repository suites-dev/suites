--- conflicted
+++ resolved
@@ -7,15 +7,9 @@
 
 <p align="center">
 <strong>Automock elevates unit testing by auto-generating mocks for class dependencies and creating a virtual DI container,
-<<<<<<< HEAD
-ensuring faster execution and a consistent test suite structure. Its compatibility with various DI and testing
-frameworks allows developers to focus on crafting better test cases, moving away from manual mock setup and towards a
-smoother testing experience.</strong>
-=======
 ensuring faster execution and a consistent test suite structure. Compatible with various DI and testing
 frameworks, it allows developers to focus on crafting better test cases, moving away from manual mock setup and 
 towards a better testing experience.</strong>
->>>>>>> 62bec01b
 </p>
 
 [![Codecov Coverage](https://img.shields.io/codecov/c/github/automock/automock/master.svg?style=flat-square)](https://codecov.io/gh/automock/automock)
