{
  "name": "@automock/jest",
  "version": "2.0.0-dev.0",
  "license": "MIT",
  "main": "dist/index.js",
  "keywords": [
    "mock",
    "jest",
    "auto-mock",
    "dependency-injection"
  ],
  "repository": {
    "type": "git",
    "url": "https://github.com/automock/automock.git"
  },
  "bugs": {
    "url": "https://github.com/automock/automock/issues"
  },
  "contributors": [
    {
      "name": "Omer Morad",
      "email": "omer.moradd@gmail.com"
    }
  ],
  "scripts": {
    "prebuild": "yarn rimraf dist",
    "build": "yarn tsc -p tsconfig.build.json",
<<<<<<< HEAD
    "test": "yarn jest --passWithNoTest",
=======
    "test": "yarn jest",
>>>>>>> 3f0e33ff
    "lint": "yarn eslint '{src,test}/**/*.ts'"
  },
  "files": [
    "dist",
    "README.md"
  ],
  "dependencies": {
    "@automock/core": "^2.0.0-dev.0",
<<<<<<< HEAD
    "@automock/types": "^2.0.0-dev.0",
    "@golevelup/ts-jest": "^0.4.0"
  },
  "devDependencies": {
    "@nestjs/common": "^10.2.7",
    "@nestjs/core": "^10.2.7",
    "jest": "^29.7.0",
    "reflect-metadata": "^0.1.13",
    "rxjs": "^7.8.1"
  },
  "peerDependencies": {
    "jest": "*"
  },
  "engines": {
    "node": "^16.10.0 || ^18.12.0 || >=20.0.0"
=======
    "@automock/types": "^2.0.0-dev.0"
  },
  "devDependencies": {
    "@nestjs/common": "^8.3.1",
    "@nestjs/core": "^8.0.3",
    "jest": "^27.x"
  },
  "peerDependencies": {
    "jest": "^26 || ^27 || ^28 || ^29"
  },
  "engines": {
    "node": "^14 || ^16 || ^18 || ^20"
>>>>>>> 3f0e33ff
  },
  "publishConfig": {
    "access": "public"
  }
}<|MERGE_RESOLUTION|>--- conflicted
+++ resolved
@@ -25,11 +25,7 @@
   "scripts": {
     "prebuild": "yarn rimraf dist",
     "build": "yarn tsc -p tsconfig.build.json",
-<<<<<<< HEAD
-    "test": "yarn jest --passWithNoTest",
-=======
     "test": "yarn jest",
->>>>>>> 3f0e33ff
     "lint": "yarn eslint '{src,test}/**/*.ts'"
   },
   "files": [
@@ -38,36 +34,18 @@
   ],
   "dependencies": {
     "@automock/core": "^2.0.0-dev.0",
-<<<<<<< HEAD
-    "@automock/types": "^2.0.0-dev.0",
-    "@golevelup/ts-jest": "^0.4.0"
+    "@automock/types": "^2.0.0-dev.0"
   },
   "devDependencies": {
-    "@nestjs/common": "^10.2.7",
-    "@nestjs/core": "^10.2.7",
     "jest": "^29.7.0",
     "reflect-metadata": "^0.1.13",
     "rxjs": "^7.8.1"
   },
   "peerDependencies": {
-    "jest": "*"
+    "jest": "^26 || ^27 || ^28 || ^29"
   },
   "engines": {
     "node": "^16.10.0 || ^18.12.0 || >=20.0.0"
-=======
-    "@automock/types": "^2.0.0-dev.0"
-  },
-  "devDependencies": {
-    "@nestjs/common": "^8.3.1",
-    "@nestjs/core": "^8.0.3",
-    "jest": "^27.x"
-  },
-  "peerDependencies": {
-    "jest": "^26 || ^27 || ^28 || ^29"
-  },
-  "engines": {
-    "node": "^14 || ^16 || ^18 || ^20"
->>>>>>> 3f0e33ff
   },
   "publishConfig": {
     "access": "public"
