--- conflicted
+++ resolved
@@ -1,10 +1,6 @@
 import { AutomockTestBuilder, TestBedBuilder } from '@automock/core';
 import { Type } from '@automock/types';
-<<<<<<< HEAD
-import { createMock } from '@golevelup/ts-jest';
-=======
 import { mock } from './mock.static';
->>>>>>> 3f0e33ff
 
 export class TestBed {
   /**
@@ -14,6 +10,6 @@
    * @return TestBedBuilder
    */
   public static create<TClass = any>(targetClass: Type<TClass>): TestBedBuilder<TClass> {
-    return AutomockTestBuilder<TClass>(createMock)(targetClass);
+    return AutomockTestBuilder<TClass>(mock)(targetClass);
   }
 }