{
  "name": "@automock/sinon",
  "version": "2.0.0-dev.0",
  "license": "MIT",
  "main": "dist/index.js",
  "keywords": [
    "mock",
    "sinon",
    "auto-mock",
    "dependency-injection"
  ],
  "repository": {
    "type": "git",
    "url": "https://github.com/automock/automock.git"
  },
  "bugs": {
    "url": "https://github.com/automock/automock/issues"
  },
  "contributors": [
    {
      "name": "Omer Morad",
      "email": "omer.moradd@gmail.com"
    }
  ],
  "scripts": {
    "prebuild": "yarn rimraf dist",
    "build": "yarn tsc -p tsconfig.build.json",
    "test": "yarn jest",
    "lint": "yarn eslint '{src,test}/**/*.ts'"
  },
  "files": [
    "dist",
    "README.md"
  ],
  "dependencies": {
    "@automock/core": "^2.0.0-dev.0",
    "@automock/types": "^2.0.0-dev.0"
  },
  "devDependencies": {
<<<<<<< HEAD
    "@golevelup/ts-sinon": "^0.1.0",
    "@types/sinon": "^10.0.19",
    "sinon": "^14.0.2"
  },
  "peerDependencies": {
    "@types/sinon": "*",
    "sinon": "*"
=======
    "@nestjs/common": "^8.3.1",
    "@nestjs/core": "^8.0.3",
    "@types/sinon": "^10.x",
    "sinon": "^14.x"
  },
  "peerDependencies": {
    "@types/sinon": "9 - 10",
    "sinon": "10 - 16"
  },
  "engines": {
    "node": "^14 || ^16 || ^18 || ^20"
>>>>>>> 3f0e33ff
  },
  "engines": {
    "node": "^16.10.0 || ^18.12.0 || >=20.0.0"
  },
  "publishConfig": {
    "access": "public"
  }
}<|MERGE_RESOLUTION|>--- conflicted
+++ resolved
@@ -37,27 +37,12 @@
     "@automock/types": "^2.0.0-dev.0"
   },
   "devDependencies": {
-<<<<<<< HEAD
-    "@golevelup/ts-sinon": "^0.1.0",
     "@types/sinon": "^10.0.19",
     "sinon": "^14.0.2"
   },
   "peerDependencies": {
-    "@types/sinon": "*",
-    "sinon": "*"
-=======
-    "@nestjs/common": "^8.3.1",
-    "@nestjs/core": "^8.0.3",
-    "@types/sinon": "^10.x",
-    "sinon": "^14.x"
-  },
-  "peerDependencies": {
     "@types/sinon": "9 - 10",
     "sinon": "10 - 16"
-  },
-  "engines": {
-    "node": "^14 || ^16 || ^18 || ^20"
->>>>>>> 3f0e33ff
   },
   "engines": {
     "node": "^16.10.0 || ^18.12.0 || >=20.0.0"
