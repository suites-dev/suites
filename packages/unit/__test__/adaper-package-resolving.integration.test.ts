import type { DependencyInjectionAdapter } from '@suites/types.di';
import { PackageResolver } from '../src/package-resolver';
import { SuitesDIAdapters, SuitesDoublesAdapters } from '../src/testbed-builder';

describe('Suites Adapter Package Resolving Integration Test', () => {
  describe('DI Adapters Registry', () => {
    it('should include all supported DI adapters', () => {
      const adapters = Object.keys(SuitesDIAdapters);
      expect(adapters).toContain('nestjs');
      expect(adapters).toContain('inversify');
      expect(adapters).toContain('tsyringe');
<<<<<<< HEAD
      expect(adapters).toContain('injectionjs');
=======
>>>>>>> 6d4018c8
    });

    it('should include all supported doubles adapters', () => {
      const adapters = Object.keys(SuitesDoublesAdapters);
      expect(adapters).toContain('jest');
      expect(adapters).toContain('sinon');
      expect(adapters).toContain('vitest');
    });
  });

  let packageResolver: PackageResolver<DependencyInjectionAdapter>;

  describe('Resolving an adapter with default export', () => {
    beforeAll(() => {
      packageResolver = new PackageResolver({ test: __dirname + '/assets/test-adapter' });
    });

    it('should successfully resolve the adapter package', async () => {
      const diAdapter = await packageResolver.resolveCorrespondingAdapter();
      expect(diAdapter.inspect({} as never)).toBe('success');
    });
  });

  describe('Resolving an adapter with no default export', () => {
    beforeAll(() => {
      packageResolver = new PackageResolver({ test: __dirname + '/assets/invalid-adapter' });
    });

    it('should failed resolving the adapter package and throw an error', async () => {
      await expect(() => packageResolver.resolveCorrespondingAdapter()).rejects.toThrow(
        new Error('Adapter has no export')
      );
    });
  });
});<|MERGE_RESOLUTION|>--- conflicted
+++ resolved
@@ -9,10 +9,6 @@
       expect(adapters).toContain('nestjs');
       expect(adapters).toContain('inversify');
       expect(adapters).toContain('tsyringe');
-<<<<<<< HEAD
-      expect(adapters).toContain('injectionjs');
-=======
->>>>>>> 6d4018c8
     });
 
     it('should include all supported doubles adapters', () => {
