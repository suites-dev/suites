--- conflicted
+++ resolved
@@ -1,15 +1,8 @@
-<<<<<<< HEAD
-import { SuitesError, SuitesErrorCode, Type } from '@suites/types.common';
-import { DependencyInjectionAdapter } from '@suites/types.di';
-import { MockFunction } from '@suites/types.doubles';
-import { SolitaryTestBedBuilder, SociableTestBedBuilder, UnitMocker } from '@suites/core.unit';
-=======
 import type { Type } from '@suites/types.common';
 import { SuitesError, SuitesErrorCode } from '@suites/types.common';
 import type { DependencyInjectionAdapter } from '@suites/types.di';
 import type { MockFunction } from '@suites/types.doubles';
-import { TestBedBuilder, UnitMocker } from '@suites/core.unit';
->>>>>>> 3317e319
+import { SolitaryTestBedBuilder, SociableTestBedBuilder, UnitMocker } from '@suites/core.unit';
 import { PackageResolver } from './package-resolver';
 import * as console from 'console';
 import { TestBedBuilder } from './types';
