import { SuitesError, SuitesErrorCode, Type } from '@suites/types.common';
import { DependencyInjectionAdapter } from '@suites/types.di';
import { MockFunction } from '@suites/types.doubles';
import { SolitaryTestBedBuilder, SociableTestBedBuilder, UnitMocker } from '@suites/core.unit';
import { PackageResolver } from './package-resolver';
import * as console from 'console';
import { TestBedBuilder } from './types';

export class AdapterNotFoundError extends SuitesError {
  public constructor(message: string) {
    super(SuitesErrorCode.ADAPTER_NOT_FOUND, 'No compatible adapter found', message);
    this.name = 'AdapterNotFoundError';
  }
}

const SuitesDoublesAdapters = {
  jest: '@suites/doubles.jest',
  sinon: '@suites/doubles.sinon',
  vitest: '@suites/doubles.vitest',
  bun: '@suites/doubles.bun',
  deno: '@suites/doubles.deno',
  node: '@suites/doubles.node',
} as const;

const SuitesDIAdapters = {
  nestjs: '@suites/di.nestjs',
  inversify: '@suites/di.inversify',
  tsyringe: '@suites/di.tsyringe',
} as const;

function testBedBuilderFactory<TClass>(
  diAdapters: typeof SuitesDIAdapters,
  doublesAdapters: typeof SuitesDoublesAdapters,
  targetClass: Type<TClass>
): { create: <TBuilder>(type: Type<TestBedBuilder<TClass>>) => TBuilder } {
  return {
    create: <TBuilder>(type: Type<TestBedBuilder<TClass>>): TBuilder => {
      const diPackageResolver = new PackageResolver<DependencyInjectionAdapter>(diAdapters);

<<<<<<< HEAD
      const diAdapter = diPackageResolver
        .resolveCorrespondingAdapter()
        .then((adapter) => adapter)
        .catch(() => {
          throw new AdapterNotFoundError(`Suites requires an adapter to integrate with different dependency injection frameworks.
It seems that you haven't installed an appropriate package. To resolve this issue, please install
one of the available packages that matches your dependency injection framework.
Refer to the docs for further information: https://suites.dev/docs`);
        });
=======
  const diAdapter = diPackageResolver
    .resolveCorrespondingAdapter()
    .then((adapter) => adapter)
    .catch(() => {
      throw new AdapterNotFoundError(`It seems that there is an issue with the adapter package needed to integrate Suites
with your dependency injection framework. To resolve this issue, please install the
correct Suites adapter package that is compatible with your dependency injection framework.
For more details, refer to our docs website: https://suites.dev/docs`);
    });
>>>>>>> 312d3a63

      const doublesPackageResolver = new PackageResolver<MockFunction<unknown>>(doublesAdapters);

<<<<<<< HEAD
      const doublesAdapter = doublesPackageResolver
        .resolveCorrespondingAdapter()
        .then((adapter) => adapter)
        .catch(() => {
          throw new AdapterNotFoundError(`Suites requires an adapter to integrate with different mocking libraries.
It seems that you haven't installed an appropriate adapter package. To resolve this issue, please install
one of the available packages that matches your mocking library.
Refer to the docs for further information: https://suites.dev/docs`);
        });
=======
  const doublesAdapter = doublesPackageResolver
    .resolveCorrespondingAdapter()
    .then((adapter) => adapter)
    .catch(() => {
      throw new AdapterNotFoundError(`It seems that there is an issue with the adapter package needed to integrate Suites
with your mocking library. To resolve this issue, please install the
correct Suites adapter package that is compatible with mocking library.
For more details, refer to our docs website: https://suites.dev/docs`);
    });
>>>>>>> 312d3a63

      const unitMocker = new UnitMocker(doublesAdapter, diAdapter);

      return new type(doublesAdapter, diAdapter, unitMocker, targetClass, console) as TBuilder;
    },
  };
}

export class TestBed {
  public static solitary<TClass = any>(targetClass: Type<TClass>): SolitaryTestBedBuilder<TClass> {
    return testBedBuilderFactory(SuitesDIAdapters, SuitesDoublesAdapters, targetClass).create(
      SolitaryTestBedBuilder
    );
  }

  public static sociable<TClass = any>(targetClass: Type<TClass>): SociableTestBedBuilder<TClass> {
    return testBedBuilderFactory(SuitesDIAdapters, SuitesDoublesAdapters, targetClass).create(
      SociableTestBedBuilder
    );
  }
<<<<<<< HEAD

  public static create<TClass = any>(targetClass: Type<TClass>): SolitaryTestBedBuilder<TClass> {
    return TestBed.solitary<TClass>(targetClass);
  }
=======
>>>>>>> 312d3a63
}<|MERGE_RESOLUTION|>--- conflicted
+++ resolved
@@ -37,51 +37,27 @@
     create: <TBuilder>(type: Type<TestBedBuilder<TClass>>): TBuilder => {
       const diPackageResolver = new PackageResolver<DependencyInjectionAdapter>(diAdapters);
 
-<<<<<<< HEAD
       const diAdapter = diPackageResolver
         .resolveCorrespondingAdapter()
         .then((adapter) => adapter)
         .catch(() => {
-          throw new AdapterNotFoundError(`Suites requires an adapter to integrate with different dependency injection frameworks.
-It seems that you haven't installed an appropriate package. To resolve this issue, please install
-one of the available packages that matches your dependency injection framework.
-Refer to the docs for further information: https://suites.dev/docs`);
-        });
-=======
-  const diAdapter = diPackageResolver
-    .resolveCorrespondingAdapter()
-    .then((adapter) => adapter)
-    .catch(() => {
-      throw new AdapterNotFoundError(`It seems that there is an issue with the adapter package needed to integrate Suites
+          throw new AdapterNotFoundError(`It seems that there is an issue with the adapter package needed to integrate Suites
 with your dependency injection framework. To resolve this issue, please install the
 correct Suites adapter package that is compatible with your dependency injection framework.
 For more details, refer to our docs website: https://suites.dev/docs`);
-    });
->>>>>>> 312d3a63
+        });
 
       const doublesPackageResolver = new PackageResolver<MockFunction<unknown>>(doublesAdapters);
 
-<<<<<<< HEAD
       const doublesAdapter = doublesPackageResolver
         .resolveCorrespondingAdapter()
         .then((adapter) => adapter)
         .catch(() => {
-          throw new AdapterNotFoundError(`Suites requires an adapter to integrate with different mocking libraries.
-It seems that you haven't installed an appropriate adapter package. To resolve this issue, please install
-one of the available packages that matches your mocking library.
-Refer to the docs for further information: https://suites.dev/docs`);
-        });
-=======
-  const doublesAdapter = doublesPackageResolver
-    .resolveCorrespondingAdapter()
-    .then((adapter) => adapter)
-    .catch(() => {
-      throw new AdapterNotFoundError(`It seems that there is an issue with the adapter package needed to integrate Suites
+          throw new AdapterNotFoundError(`It seems that there is an issue with the adapter package needed to integrate Suites
 with your mocking library. To resolve this issue, please install the
 correct Suites adapter package that is compatible with mocking library.
 For more details, refer to our docs website: https://suites.dev/docs`);
-    });
->>>>>>> 312d3a63
+        });
 
       const unitMocker = new UnitMocker(doublesAdapter, diAdapter);
 
@@ -102,11 +78,4 @@
       SociableTestBedBuilder
     );
   }
-<<<<<<< HEAD
-
-  public static create<TClass = any>(targetClass: Type<TClass>): SolitaryTestBedBuilder<TClass> {
-    return TestBed.solitary<TClass>(targetClass);
-  }
-=======
->>>>>>> 312d3a63
 }