--- conflicted
+++ resolved
@@ -4,18 +4,6 @@
 import { MockResolver } from './mock-resolver';
 
 export type DeepMockOf<T> = {
-<<<<<<< HEAD
-  [K in keyof T]: T[K] extends (...args: infer A) => infer B ? CalledWithMock<B, A> : DeepMockProxy<T[K]>;
-} & T;
-
-export type MockOf<T> = { [K in keyof T]: T[K] extends (...args: infer A) => infer B ? CalledWithMock<B, A> : T[K] } & T;
-
-export interface Override<T> {
-  using: (partial: DeepPartial<T>) => UnitBuilder;
-}
-
-export interface UnitTestingClass<TClass = any> {
-=======
   [K in keyof T]: T[K] extends (...args: infer A) => infer B
     ? CalledWithMock<B, A>
     : DeepMockProxy<T[K]>;
@@ -30,7 +18,6 @@
 }
 
 export interface TestingUnit<TClass = any> {
->>>>>>> 28370c3a
   unit: TClass;
   unitRef: MockResolver;
 }
